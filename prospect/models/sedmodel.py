#!/usr/bin/env python
# -*- coding: utf-8 -*-

"""sedmodel.py - classes and methods for storing parameters and predicting
observed spectra and photometry from them, given a Source object.
"""

import numpy as np
import os

from numpy.polynomial.chebyshev import chebval, chebvander
from scipy.interpolate import splrep, BSpline
from scipy.signal import medfilt

from sedpy.observate import getSED
from sedpy.smoothing import smoothspec

from .parameters import ProspectorParams
from .hyperparameters import ProspectorHyperParams
from ..sources.constants import to_cgs_at_10pc as to_cgs
from ..sources.constants import cosmo, lightspeed, ckms, jansky_cgs


<<<<<<< HEAD
__all__ = ["SpecModel", "PolySpecModel", "SplineSpecModel",
           "LineSpecModel", "AGNSpecModel",
           "SedModel", "PolySedModel", "PolyFitModel",
           "HyperSpecModel", "HyperPolySpecModel"]
=======
__all__ = ["SpecModel",
           "PolySpecModel", "SplineSpecModel",
           "AGNSpecModel",
           "PolyFitModel"]
>>>>>>> b055d6f9


class SpecModel(ProspectorParams):

    """A subclass of :py:class:`ProspectorParams` that passes the models
    through to an ``sps`` object and returns spectra and photometry, including
    optional spectroscopic calibration, and sky emission.

    This class performs most of the conversion from intrinsic model spectrum to
    observed quantities, and additionally can compute MAP emission line values
    and penalties for marginalization over emission line amplitudes.
    """

    def __init__(self, *args, **kwargs):

        super().__init__(*args, **kwargs)

        self.init_eline_info()
        self.parse_elines()

    def _available_parameters(self):
        new_pars = [("sigma_smooth", ""),
                    ("marginalize_elines", ""),
                    ("elines_to_fit", ""),
                    ("elines_to_fix", ""),
                    ("elines_to_ignore", ""),
                    ("eline_delta_zred", ""),
                    ("eline_sigma", ""),
                    ("use_eline_priors", ""),
                    ("eline_prior_width", ""),
                    ("dla_logNh", "log_10 HI column density for damped Lyman-alpha absorption"),
                    ("dla_redshift", "redshift of the DLA; if greater than zred then no absorption occurs"),
                    ("igm_damping", "boolean switch to turn on IGM damping wing redward of 1216 rest")]

        referenced_pars = [("mass", ""),
                           ("lumdist", ""),
                           ("zred", ""),
                           ("nebemlineinspec", ""),
                           ("add_neb_emission")]

        return new_pars

    def predict(self, theta, observations=None, sps=None, **extras):
        """Given a ``theta`` vector, generate a spectrum, photometry, and any
        extras (e.g. stellar mass), including any calibration effects.

        Parameters
        ----------
        theta : ndarray of shape ``(ndim,)``
            Vector of free model parameter values.

        observations : A list of `Observation` instances (e.g. instance of )
            The data to predict

        sps :
            An `sps` object to be used in the model generation.  It must have
            the :py:func:`get_galaxy_spectrum` method defined.

        Returns
        -------
        predictions: (list of ndarrays)
            List of predictions for the given list of observations.

            If the observation kind is "spectrum" then this is the model spectrum for these
            parameters, at the wavelengths specified by ``obs['wavelength']``,
            including multiplication by the calibration vector.  Units of
            maggies

            If the observation kind is "photometry" then this is the model
            photometry for these parameters, for the filters specified in
            ``obs['filters']``.  Units of maggies.

        extras :
            Any extra aspects of the model that are returned.  Typically this
            will be `mfrac` the ratio of the surviving stellar mass to the
            stellar mass formed.
        """

        # generate and cache intrinsic model spectrum and info
        self.set_parameters(theta)
        self._wave, self._spec, self._mfrac = sps.get_galaxy_spectrum(**self.params)
        self._zred = self.params.get('zred', 0)
        self._eline_wave, self._eline_lum = sps.get_galaxy_elines()
        self._library_resolution = getattr(sps, "spectral_resolution", 0.0) # restframe

        # Flux normalize
        self._norm_spec = self._spec * self.flux_norm()

        # cache eline observed wavelengths
        eline_z = self.params.get("eline_delta_zred", 0.0)
        self._ewave_obs = (1 + eline_z + self._zred) * self._eline_wave

        # cache eline mle info
        self._ln_eline_penalty = 0
        self._eline_lum_mle = self._eline_lum.copy()
        self._eline_lum_covar = np.diag((self.params.get('eline_prior_width', 0.0) *
                                         self._eline_lum)**2)

        # physical velocity smoothing of the whole UV/NIR spectrum
        self._smooth_spec = self.losvd_smoothing(self._wave, self._norm_spec)

        # Ly-alpha absorption
        self._smooth_spec = self.add_dla(self._wave, self._smooth_spec)
        self._smooth_spec = self.add_damping_wing(self._wave, self._smooth_spec)

        # generate predictions for likelihood
        # this assumes all spectral datasets (if present) occur first
        # because they can change the line strengths during marginalization.
        predictions = [self.predict_obs(obs) for obs in observations]

        return predictions, self._mfrac

    def predict_obs(self, obs):
        if obs.kind == "spectrum":
            prediction = self.predict_spec(obs)
        elif obs.kind == "lines":
            prediction = self.predict_lines(obs)
        elif obs.kind == "photometry":
            prediction = self.predict_phot(obs.filterset)
        elif obs.kind == "intrinsic":
            prediction = self.predict_intrinsic(obs)
        else:
            prediction = None
        return prediction

    def predict_intrinsic(self, obs_dummy, continuum_only=True, **extras):
        """Generate a prediction for the observed spectrum.  This method assumes
        that the parameters have been set and predict_spec has previously been called.

        Parameters
        ----------
        obs : Instance of :py:class:`observation.Spectrum`
            Must contain the output wavelength array, the observed fluxes and
            uncertainties thereon.  Assumed to be the result of
            :py:meth:`utils.obsutils.rectify_obs`

        Returns
        -------
        spec : ndarray of shape ``(nwave,)``
            The prediction for the observed frame spectral flux these
            parameters, at the wavelengths specified by ``obs['wavelength']``,
            including multiplication by the calibration vector. in units of
            maggies.
        """
        obs = obs_dummy

        # redshift model wavelength
        obs_wave = self.observed_wave(self._wave, do_wavecal=False)

        # get output wavelength vector
        self._outwave = obs.wavelength
        if self._outwave is None:
            self._outwave = obs_wave

        # Set up for emission lines
        self.cache_eline_parameters(obs)

        # --- smooth and put on output wavelength grid ---
        # Instrumental smoothing (accounting for library resolution)
        # Put onto the spec.wavelength grid.
        inst_spec = obs.instrumental_smoothing(obs_wave, self._smooth_spec,
                                               libres=self._library_resolution)

        # --- add fixed lines if necessary ---
        emask = self._fix_eline_pixelmask
        if emask.any() & (~continuum_only):
            inds = self._fix_eline & self._valid_eline
            espec = self.predict_eline_spec(line_indices=inds,
                                            wave=self._outwave[emask])
            self._fix_eline_spec = espec
            inst_spec[emask] += self._fix_eline_spec.sum(axis=1)


        # --- add (previously) fitted lines if necessary ---
        emask = self._fit_eline_pixelmask
        if emask.any() (~continuum_only):
            inst_spec[emask] += self._fit_eline_spec.sum(axis=1)

        return inst_spec


    def predict_spec(self, obs, **extras):
        """Generate a prediction for the observed spectrum.  This method assumes
        that the parameters have been set and that the following attributes are
        present and correct

          + ``_wave`` - The SPS restframe wavelength array
          + ``_zred`` - Redshift
          + ``_norm_spec`` - Observed frame spectral fluxes, in units of maggies
          + ``_eline_wave`` and ``_eline_lum`` - emission line parameters from the SPS model

        It generates the following attributes

          + ``_outwave`` - Wavelength grid (instrument frame)
          + ``_speccal`` - Calibration vector
          + ``_sed`` - Intrinsic spectrum (before cilbration vector applied but including emission lines)

        And the following attributes are generated if nebular lines are added

          + ``_fix_eline_spec`` - emission line spectrum for fixed lines, intrinsic units
          + ``_fix_eline_spec`` - emission line spectrum for fitted lines, with
            spectroscopic calibration factor included.

        Numerous quantities related to the emission lines are also cached (see
        ``cache_eline_parameters()`` and ``fit_mle_elines()`` for details.)

        Parameters
        ----------
        obs : Instance of :py:class:`observation.Spectrum`
            Must contain the output wavelength array, the observed fluxes and
            uncertainties thereon.  Assumed to be the result of
            :py:meth:`utils.obsutils.rectify_obs`

        sigma_spec : (optional)
            The covariance matrix for the spectral noise. It is only used for
            emission line marginalization.

        Returns
        -------
        spec : ndarray of shape ``(nwave,)``
            The prediction for the observed frame spectral flux these
            parameters, at the wavelengths specified by ``obs['wavelength']``,
            including multiplication by the calibration vector. in units of
            maggies.
        """
        # redshift model wavelength
        obs_wave = self.observed_wave(self._wave, do_wavecal=False)

        # get output wavelength vector
        self._outwave = obs.wavelength
        if self._outwave is None:
            self._outwave = obs_wave

        # Set up for emission lines
        self.cache_eline_parameters(obs)

        # --- smooth and put on output wavelength grid ---
        # Instrumental smoothing (accounting for library resolution)
        # Put onto the spec.wavelength grid.

        # HACK to change the spectral resolution on the fly
        if hasattr(obs, "resolution_jitter_parameter"):
            parn = getattr(obs, "resolution_jitter_parameter")
            res_jitter = self.params.get(parn)
            obs.padded_resolution = np.interp(obs.padded_wavelength,
                                              obs.wavelength,
                                              obs.resolution * res_jitter)

        inst_spec = obs.instrumental_smoothing(obs_wave, self._smooth_spec,
                                               libres=self._library_resolution)

        # --- add fixed lines if necessary ---
        emask = self._fix_eline_pixelmask
        if emask.any():
            inds = self._fix_eline & self._valid_eline
            espec = self.predict_eline_spec(line_indices=inds,
                                            wave=self._outwave[emask])
            self._fix_eline_spec = espec
            inst_spec[emask] += self._fix_eline_spec.sum(axis=1)

        # --- (de-) apply calibration ---
        self._speccal = self.spec_calibration(obs=obs, spec=inst_spec, **extras)
        inst_spec = inst_spec * self._speccal

        # --- fit and add lines if necessary ---
        emask = self._fit_eline_pixelmask
        if emask.any():
            # We need the spectroscopic covariance matrix to do emission line optimization and marginalization
            spec_unc = None
            # FIXME: do this only if the noise model is non-trivial, and make sure masking is consistent
            #vectors = obs.noise.populate_vectors(obs)
            #spec_unc = obs.noise.construct_covariance(**vectors)
            self._fit_eline_spec = self.fit_mle_elines(obs, inst_spec, spec_unc)
            inst_spec[emask] += self._fit_eline_spec.sum(axis=1)

        # --- cache intrinsic spectrum for this observation ---
        self._sed = inst_spec / self._speccal

        return inst_spec

    def predict_lines(self, obs, **extras):
        """Generate a prediction for the observed nebular line fluxes.  This method assumes
        that the model parameters have been set, that any adjustments to the
        emission line fluxes based on ML fitting have been applied, and that the
        following attributes are present and correct
          + ``_wave`` - The SPS restframe wavelength array
          + ``_zred`` - Redshift
          + ``_eline_wave`` and ``_eline_lum`` - emission line parameters from the SPS model
        It generates the following attributes
          + ``_outwave`` - Wavelength grid (observed frame)
          + ``_speccal`` - Calibration vector
          + ``line_norm`` - the conversion from FSPS line luminosities to the
                            observed line luminosities, including scaling fudge_factor
          + ``_predicted_line_inds`` - the indices of the line that are predicted

        Numerous quantities related to the emission lines are also cached (see
        ``cache_eline_parameters()`` and ``fit_mle_elines()`` for details) including
        ``_predicted_line_inds`` which is the indices of the line that are predicted.
        ``cache_eline_parameters()`` and ``fit_elines()`` for details).

        Parameters
        ----------
        obs : Instance of :py:class:``observation.Lines``
            Must have the attributes:
            + ``"wavelength"`` - the observed frame wavelength of the lines.
            + ``"line_ind"`` - a set of indices identifying the observed lines in
            the fsps line array

        Returns
        -------
        elum : ndarray of shape ``(nwave,)``
            The prediction for the observed frame nebular emission line flux
            these parameters, at the wavelengths specified by
            ``obs['wavelength']``, in units of erg/s/cm^2.
        """
        obs_wave = self.observed_wave(self._eline_wave, do_wavecal=False)
        self._outwave = obs.get('wavelength', obs_wave)
        assert len(self._outwave) <= len(self.emline_info)

        # --- cache eline parameters ---
        self.cache_eline_parameters(obs)

        # find the indices of the observed emission lines
        #dw = np.abs(self._ewave_obs[:, None] - self._outwave[None, :])
        #self._predicted_line_inds = np.argmin(dw, axis=0)
        self._predicted_line_inds = obs.get("line_ind")
        self._speccal = 1.0

        self.line_norm = self.flux_norm() / (1 + self._zred) * (3631*jansky_cgs)
        self.line_norm *= self.params.get("linespec_scaling", 1.0)
        elums = self._eline_lum[self._predicted_line_inds] * self.line_norm

        return elums

    def predict_phot(self, filterset):
        """Generate a prediction for the observed photometry.  This method assumes
        that the parameters have been set and that the following attributes are
        present and correct:
          + ``_wave`` - The SPS restframe wavelength array
          + ``_zred`` - Redshift
          + ``_norm_spec`` - Observed frame spectral fluxes, in units of maggies.
          + ``_ewave_obs`` and ``_eline_lum`` - emission line parameters from
            the SPS model

        Parameters
        ----------
        filters : Instance of :py:class:`sedpy.observate.FilterSet` or list of
            :py:class:`sedpy.observate.Filter` objects. If there is no
            photometry, ``None`` should be supplied.

        Returns
        -------
        phot : ndarray of shape ``(len(filters),)``
            Observed frame photometry of the model SED through the given filters,
            in units of maggies. If ``filters`` is None, this returns 0.0
        """
        if filterset is None:
            return 0.0

        # generate photometry w/o emission lines
        obs_wave = self.observed_wave(self._wave, do_wavecal=False)
        flambda = self._smooth_spec * lightspeed / obs_wave**2 * (3631*jansky_cgs)
        phot = np.atleast_1d(getSED(obs_wave, flambda, filterset, linear_flux=True))

        # generate emission-line photometry
        if (self._want_lines & self._need_lines):
            phot += self.nebline_photometry(filterset)

        return phot

    def flux_norm(self):
        """Compute the scaling required to go from Lsun/Hz/Msun to maggies.
        Note this includes the (1+z) factor required for flux densities.

        Returns
        -------
        norm : (float)
            The normalization factor, scalar float.
        """
        # distance factor
        if (self._zred == 0) | ('lumdist' in self.params):
            lumdist = self.params.get('lumdist', 1e-5)
        else:
            lumdist = cosmo.luminosity_distance(self._zred).to('Mpc').value
        dfactor = (lumdist * 1e5)**2
        # Mass normalization
        mass = np.sum(self.params.get('mass', 1.0))
        # units
        unit_conversion = to_cgs / (3631*jansky_cgs) * (1 + self._zred)

        return mass * unit_conversion / dfactor

    def init_eline_info(self, eline_file='emlines_info.dat'):

        # get the emission line info
        try:
            SPS_HOME = os.getenv('SPS_HOME')
            info = np.genfromtxt(os.path.join(SPS_HOME, 'data', eline_file),
                                 dtype=[('wave', 'f8'), ('name', '<U20')],
                                 delimiter=',')
            self.emline_info = info
            self._use_eline = np.ones(len(info), dtype=bool)
        except(OSError, KeyError, ValueError) as e:
            print("Could not read and cache emission line info from $SPS_HOME/data/emlines_info.dat")
            self.emline_info = e

    @property
    def _need_lines(self):
        return (not (bool(np.any(self.params.get("nebemlineinspec", True)))))

    @property
    def _want_lines(self):
        return bool(self.params.get('add_neb_emission', False))

    def nebline_photometry(self, filterset, elams=None, elums=None):
        """Compute the emission line contribution to photometry.  This requires
        several cached attributes:
          + ``_ewave_obs``
          + ``_eline_lum``

        :param filters:
            Instance of :py:class:`sedpy.observate.FilterSet` or list of
            :py:class:`sedpy.observate.Filter` objects

        :param elams: (optional)
            The emission line wavelength in angstroms.  If not supplied uses the
            cached ``_ewave_obs`` attribute.

        :param elums: (optional)
            The emission line flux in erg/s/cm^2.  If not supplied uses  the
            cached ``_eline_lum`` attribute and applies appropriate distance
            dimming and unit conversion.

        :returns nebflux:
            The flux of the emission line through the filters, in units of
            maggies. ndarray of shape ``(len(filters),)``
        """
        if (elams is None) or (elums is None):
            elams = self._ewave_obs[self._use_eline]
            # We have to remove the extra (1+z) since this is flux, not a flux density
            # Also we convert to cgs
            self.line_norm = self.flux_norm() / (1 + self._zred) * (3631*jansky_cgs)
            elums = self._eline_lum[self._use_eline] * self.line_norm

        # loop over filters
        flux = np.zeros(len(filterset))
        try:
            # TODO: Since in this case filters are on a grid, there should be a
            # faster way to look up the transmission than the later loop
            flist = filterset.filters
        except(AttributeError):
            flist = filterset
        for i, filt in enumerate(flist):
            # calculate transmission at line wavelengths
            trans = np.interp(elams, filt.wavelength, filt.transmission,
                              left=0., right=0.)
            # include all lines where transmission is non-zero
            idx = (trans > 0)
            if True in idx:
                flux[i] = (trans[idx]*elams[idx]*elums[idx]).sum() / filt.ab_zero_counts

        return flux

    def cache_eline_parameters(self, obs, nsigma=5, forcelines=False):
        """ This computes and caches a number of quantities that are relevant
        for predicting the emission lines, and computing the MAP values thereof,
        including
          + ``_ewave_obs`` - Observed frame wavelengths (AA) of all emission lines.
          + ``_eline_sigma_kms`` - Dispersion (in km/s) of all the emission lines
          + ``_fit_eline`` - If fitting and marginalizing over emission lines,
            this stores a boolean mask of the lines to actually fit. Only lines
            that are within ``nsigma`` of an observed wavelength points are
            included.
          + ``_fix_eline`` - this stores a boolean mask of the lines that are
            to be added with the cloudy amplitudes Only lines that are within
            ``nsigma`` of an observed wavelength point are included.
          + ``_fit_eline_pixelmask`` - A mask of the `_outwave` vector that
            indicates which pixels to use in the emission line fitting.
            Only pixels within ``nsigma`` of an emission line are used.
          + ``_fix_eline_pixelmask`` - A mask of the `_outwave` vector that
            indicates which pixels to use in the fixed emission line prediction.

        Can be subclassed to add more sophistication
        redshift - first looks for ``eline_delta_zred``, and defaults to ``zred``
        sigma - first looks for ``eline_sigma``, defaults to 100 km/s

        N.B. This must be run separately for each `Observation` instance at each
        likelihood call!!!

        :param obs: observation.Spectrum() subclass
            If given, provides the instrumental resolution for broadening the
            emission lines.

        :param nsigma: (float, optional, default: 5.)
            Number of sigma from a line center to use for defining which lines
            to fit and useful spectral elements for the fitting.  float.
        """
        # exit gracefully if not adding lines.  We also exit if only fitting
        # photometry, for performance reasons
        hasspec = obs.get('spectrum', None) is not None
        #hasspec = True
        if not (self._want_lines & self._need_lines & hasspec):
            self._fit_eline_pixelmask = np.array([], dtype=bool)
            self._fix_eline_pixelmask = np.array([], dtype=bool)
            return

        # linewidths
        nline = self._ewave_obs.shape[0]
        # physical linewidths
        self._eline_sigma_kms = np.atleast_1d(self.params.get('eline_sigma', 100.0))
        # what is this wierd construction for?
        self._eline_sigma_kms = (self._eline_sigma_kms[None] * np.ones(nline)).squeeze()
        #self._eline_sigma_lambda = eline_sigma_kms * self._ewave_obs / ckms
        # instrumental linewidths
        if obs.resolution is not None:
            sigma_inst = np.interp(self._ewave_obs, obs.wavelength, obs.resolution)
            self._eline_sigma_kms = np.hypot(self._eline_sigma_kms, sigma_inst)

        # --- get valid lines ---
        # fixed and fit lines specified by user, but remove any lines which do
        # not have an observed pixel within 5sigma of their center
        # This part has to go in every call
        linewidth = nsigma * self._ewave_obs / ckms * self._eline_sigma_kms
        pixel_mask = (np.abs(self._outwave - self._ewave_obs[:, None]) < linewidth[:, None])
        pixel_mask = pixel_mask & obs.get("mask", np.ones_like(self._outwave))[None, :]
        self._valid_eline = pixel_mask.any(axis=1) & self._use_eline

        # --- wavelengths corresponding to valid lines ---
        # within N sigma of the central wavelength
        self._fit_eline_pixelmask = pixel_mask[self._valid_eline & self._fit_eline, :].any(axis=0)
        self._fix_eline_pixelmask = pixel_mask[self._valid_eline & self._fix_eline, :].any(axis=0)
        # --- lines to fit ---
        self._elines_to_fit = self._fit_eline & self._valid_eline

    def parse_elines(self):
        """Create mask arrays to identify the lines that should be fit and the
        lines that should be fixed based on the content of `params["elines_to_fix"]`
        and `params["elines_to_fit"]`

        This can probably be cached just once unless you want to change between
        separate fits.
        """

        all_lines = self.emline_info['name']

        if self.params.get('marginalize_elines', False):
            # if marginalizing, default to fitting all lines
            # unless some are explicitly fixed
            lnames_to_fit = self.params.get('elines_to_fit', all_lines)
            lnames_to_fix = self.params.get('elines_to_fix', np.array([]))
            assert np.all(np.isin(lnames_to_fit, all_lines)), f"Some lines to fit ({lnames_to_fit})are not in the cloudy grid; see $SPS_HOME/data/emlines_info.dat for accepted names"
            assert np.all(np.isin(lnames_to_fix, all_lines)), f"Some fixed lines ({lnames_to_fix}) are not in the cloudy grid; see $SPS_HOME/data/emlines_info.dat for accepted names"
            self._fit_eline = np.isin(all_lines, lnames_to_fit) & ~np.isin(all_lines, lnames_to_fix)
        else:
            self._fit_eline = np.zeros(len(all_lines), dtype=bool)

        self._fix_eline = ~self._fit_eline

        if "elines_to_ignore" in self.params:
            assert np.all(np.isin(self.params["elines_to_ignore"], self.emline_info["name"])), f"Some ignored lines lines ({self.params['elines_to_ignore']}) are not in the cloudy grid; see $SPS_HOME/data/emlines_info.dat for accepted names"

            self._use_eline = ~np.isin(self.emline_info["name"],
                                       self.params["elines_to_ignore"])

    def fit_mle_elines(self, obs, calibrated_spec, sigma_spec=None):
        """Compute the maximum likelihood and, optionally, MAP emission line
        amplitudes for lines that fall within the observed spectral range. Also
        compute and cache the analytic penalty to log-likelihood from
        marginalizing over the emission line amplitudes.  This is cached as
        ``_ln_eline_penalty``.  The emission line amplitudes (in maggies) at
        `_eline_lums` are updated to the ML values for the fitted lines.

        :param obs:
            A dictionary containing the ``'spectrum'`` and ``'unc'`` keys that
            are observed fluxes and uncertainties, both ndarrays of shape
            ``(n_wave,)``

        :param calibrated_spec:
            The predicted (so far) observer-frame spectrum in the same units as
            the observed spectrum, ndarray of shape ``(n_wave,)``  Should
            include fixed lines but not lines to be fit

        :param sigma_spec:
            Spectral covariance matrix, if using a non-trivial noise model.

        :returns el:
            The maximum likelihood emission line flux densities.
            ndarray of shape ``(n_wave_neb, n_fitted_lines)`` where
            ``n_wave_neb`` is the number of wavelength elements within
            ``nsigma`` of a line, and ``n_fitted_lines`` is the number of lines
            that fall within ``nsigma`` of a wavelength pixel.  Units are same
            as ``calibrated_spec``
        """
        # ensure we have no emission lines in spectrum
        # and we definitely want them.
        assert bool(self.params['nebemlineinspec']) is False
        assert bool(self.params['add_neb_emission']) is True

        # generate Gaussians on appropriate wavelength grid
        idx = self._elines_to_fit
        emask = self._fit_eline_pixelmask
        nebwave = self._outwave[emask]
        eline_gaussians = self.get_eline_gaussians(lineidx=idx, wave=nebwave)

        # generate residuals
        delta = obs['spectrum'][emask] - calibrated_spec[emask]

        # generate line amplitudes in observed flux units
        units_factor = self.flux_norm() / (1 + self._zred)
        calib_factor = np.interp(self._ewave_obs[idx], nebwave, self._speccal[emask])
        linecal = units_factor * calib_factor
        alpha_breve = self._eline_lum[idx] * linecal

        # FIXME: nebopt: be careful with inverses
        # generate inverse of sigma_spec
        if sigma_spec is None:
            sigma_spec = obs["unc"]**2
        sigma_spec = sigma_spec[emask]
        if sigma_spec.ndim == 2:
            sigma_inv = np.linalg.pinv(sigma_spec)
        else:
            sigma_inv = np.diag(1. / sigma_spec)

        # Calculate ML emission line amplitudes and covariance matrix
        # FIXME: nebopt: do this with a solve
        sigma_alpha_hat = np.linalg.pinv(np.dot(eline_gaussians.T, np.dot(sigma_inv, eline_gaussians)))
        alpha_hat = np.dot(sigma_alpha_hat, np.dot(eline_gaussians.T, np.dot(sigma_inv, delta)))

        # Generate likelihood penalty term (and MAP amplitudes)

        # grab current covar matrix for these lines
        sigma_alpha_breve = self._eline_lum_covar[np.ix_(idx, idx)]

        if np.any(sigma_alpha_breve > 0):
            # Incorporate gaussian "priors" on the amplitudes
            # these can come from cloudy model & uncertainty, or fit from previous dataset

            # first account for calibration vector
            sigma_alpha_breve = sigma_alpha_breve * linecal[:, None] * linecal[None, :]

            # combine covar matrices
            M = np.linalg.pinv(sigma_alpha_hat + sigma_alpha_breve)
            alpha_bar = (np.dot(sigma_alpha_breve, np.dot(M, alpha_hat)) +
                         np.dot(sigma_alpha_hat, np.dot(M, alpha_breve)))
            sigma_alpha_bar = np.dot(sigma_alpha_hat, np.dot(M, sigma_alpha_breve))
            # FIXME: nebopt: can we avoid a scipy call here
            K = ln_mvn(alpha_hat, mean=alpha_breve, cov=sigma_alpha_breve+sigma_alpha_hat) - \
                ln_mvn(alpha_hat, mean=alpha_hat, cov=sigma_alpha_hat)
        else:
            # simply use the ML values and associated marginaliztion penalty
            alpha_bar = alpha_hat
            sigma_alpha_bar = sigma_alpha_hat
            K = ln_mvn(alpha_hat, mean=alpha_hat, cov=sigma_alpha_hat)

        # Cache the ln-penalty, accumulating (in case there are multiple spectra)
        self._ln_eline_penalty += K

        # Store fitted emission line luminosities in physical units, including prior
        self._eline_lum[idx] = alpha_bar / linecal
        # store new Gaussian uncertainties in physical units
        self._eline_lum_var[np.ix_(idx, idx)] = sigma_alpha_bar / linecal[:, None] / linecal[None, :]

        # return the maximum-likelihood line spectrum for this observation in observed units
        self._eline_lum_mle[idx] = alpha_hat / linecal
        return alpha_hat * eline_gaussians

    def predict_eline_spec(self, line_indices=slice(None), wave=None):
        """Compute a complete model emission line spectrum. This should only
        be run after calling predict(), as it accesses cached information.
        Relatively slow, useful for display purposes

        :param line_indices: optional
            If given, this should give the indices of the lines to predict.

        :param wave: (optional, default: ``None``)
            The wavelength ndarray on which to compute the emission line spectrum.
            If not supplied, the ``_outwave`` vector is used.

        :returns eline_spec:
            An (n_line, n_wave) ndarray, units of Lsun/Hz intrinsic (no
            calibration vector applied)
        """
        gaussians = self.get_eline_gaussians(lineidx=line_indices, wave=wave)
        elums = self._eline_lum[line_indices] * self.flux_norm() / (1 + self._zred)
        return elums * gaussians

    def get_eline_gaussians(self, lineidx=slice(None), wave=None):
        """Generate a set of unit normals with centers and widths given by the
        previously cached emission line observed-frame wavelengths and emission
        line widths.

        :param lineidx: (optional)
            A boolean array or integer array used to subscript the cached
            lines.  Gaussian vectors will only be constructed for the lines
            thus subscripted.

        :param wave: (optional)
            The wavelength array (in Angstroms) used to construct the gaussian
            vectors. If not given, the cached `_outwave` array will be used.

        :returns gaussians:
            The unit gaussians for each line, in units Lsun/Hz.
            ndarray of shape (n_wave, n_line)
        """
        if wave is None:
            warr = self._outwave
        else:
            warr = wave

        # generate gaussians
        mu = np.atleast_2d(self._ewave_obs[lineidx])
        sigma = np.atleast_2d(self._eline_sigma_kms[lineidx])
        dv = ckms * (warr[:, None]/mu - 1)
        dv_dnu = ckms * warr[:, None]**2 / (lightspeed * mu)

        eline_gaussians = 1. / (sigma * np.sqrt(np.pi * 2)) * np.exp(-dv**2 / (2 * sigma**2))
        eline_gaussians *= dv_dnu

        # outside of the wavelengths defined by the spectrum? (why this dependence?)
        # FIXME what is this?
        eline_gaussians /= -np.trapz(eline_gaussians, 3e18/warr[:, None], axis=0)

        return eline_gaussians

    def losvd_smoothing(self, wave, spec):
        """Smooth the spectrum in velocity space.
        See :py:func:`prospect.utils.smoothing.smoothspec` for details.
        """
        sigma = self.params.get("sigma_smooth", 300)
        sel = (wave > 0.912e3) & (wave < 2.5e4)
        # TODO: make a fast version of this that is also accurate
        sm = smoothspec(wave, spec, sigma, outwave=wave[sel],
                        smoothtype="vel", fftsmooth=True)
        outspec = spec.copy()
        outspec[sel] = sm

        return outspec

    def add_dla(self, wave_rest, spec):
        logN = self.params.get("dla_logNh", None)
        if logN is None:
            return spec
        # Shift spectrum to the restframe of the DLA
        dla_z = self.params.get("dla_redshift", self._zred)
        if dla_z > self._zred:
            return spec
        wave_rest = wave_rest * (1 + dla_z) / (1 + self._zred)
        tau = voigt_profile(wave_rest, 10**logN)
        spec *= np.exp(-tau)
        return spec

    def add_damping_wing(self, wave_rest, spec):
        if np.any(self.params.get("igm_damping", False)):
            x_HI = self.params.get("igm_factor", 1.0)
            tau = tau_damping(wave_rest, self._zred, x_HI, cosmo=cosmo)
            spec *= np.exp(-tau)
        return spec

    def observed_wave(self, wave, do_wavecal=False):
        """Convert the restframe wavelength grid to the observed frame wavelength
        grid, optionally including wavelength calibration adjustments.  Requires
        that the ``_zred`` attribute is already set.

        :param wave:
            The wavelength array
        """
        # FIXME: missing wavelength calibration code
        if do_wavecal:
            raise NotImplementedError
        a = 1 + self._zred
        return wave * a

    def wave_to_x(self, wavelength=None, mask=slice(None), **extras):
        """Map unmasked wavelengths to the interval -1, 1
              masked wavelengths may have x>1, x<-1
        """
        x = wavelength - (wavelength[mask]).min()
        x = 2.0 * (x / (x[mask]).max()) - 1.0
        return x

    def spec_calibration(self, **kwargs):
        return np.ones_like(self._outwave)

    def absolute_rest_maggies(self, filterset):
        """Return absolute rest-frame maggies (=10**(-0.4*M)) of the last
        computed spectrum.

        Parameters
        ----------
        filters : list of ``sedpy.observate.Filter()`` instances
            The filters through which you wish to compute the absolute mags

        Returns
        -------
        maggies : ndarray of shape (nbands,)
            The absolute restframe maggies of the model through the supplied
            filters, including emission lines.  Convert to absolute rest-frame
            magnitudes as M = -2.5 * log10(maggies)
        """
        # --- convert spectrum ---
        ld = cosmo.luminosity_distance(self._zred).to("pc").value
        # convert to maggies if the source was at 10 parsec, accounting for the (1+z) applied during predict()
        fmaggies = self._norm_spec / (1 + self._zred) * (ld / 10)**2
        # convert to erg/s/cm^2/AA for sedpy and get absolute magnitudes
        flambda = fmaggies * lightspeed / self._wave**2 * (3631*jansky_cgs)
        abs_rest_maggies = np.atleast_1d(getSED(self._wave, flambda, filterset, linear_flux=True))

        # add emission lines
        if (self._want_lines & self._need_lines):
            eline_z = self.params.get("eline_delta_zred", 0.0)
            elams = (1 + eline_z) * self._eline_wave
            elums = self._eline_lum * self.flux_norm() / (1 + self._zred) * (3631*jansky_cgs) * (ld / 10)**2
            emaggies = self.nebline_photometry(filterset, elams=elams, elums=elums)
            abs_rest_maggies += emaggies

        return abs_rest_maggies


class PolySpecModel(SpecModel):

    """This is a subclass of *SpecModel* that generates the multiplicative
    calibration vector at each model `predict` call as the maximum likelihood
    chebyshev polynomial describing the ratio between the observed and the model
    spectrum.
    """

    def _available_parameters(self):
        pars = [("polyorder", "order of the polynomial to fit"),
                ("poly_regularization", "vector of length `polyorder` providing regularization for each polynomial term"),
                ("median_polynomial", "if > 0, median smooth with a kernel of width order/range/median_polynomial before fitting")
                ]

        return pars

    def spec_calibration(self, theta=None, obs=None, spec=None, **kwargs):
        """Implements a Chebyshev polynomial calibration model. This uses
        least-squares to find the maximum-likelihood Chebyshev polynomial of a
        certain order describing the ratio of the observed spectrum to the model
        spectrum, conditional on all other parameters. If emission lines are
        being marginalized out, they are excluded from the least-squares fit.

        Parameters
        ----------
        obs :  Instance of `Spectrum`

        spec : ndarray of shape (nwave,)
            The model spectrum.

        Returns
        -------
        cal : ndarray of shape (nwave,)
           A polynomial given by :math:`\sum_{m=0}^M a_{m} * T_m(x)`.
        """
        if theta is not None:
            self.set_parameters(theta)

        # norm = self.params.get('spec_norm', 1.0)
        order = np.squeeze(self.params.get('polyorder', 0))
        polyopt = ((order > 0) &
                   (obs.get('spectrum', None) is not None))
        if polyopt:
            # generate mask
            # remove region around emission lines if doing analytical marginalization
            mask = obs.get('mask', np.ones_like(obs['wavelength'], dtype=bool)).copy()
            if self.params.get('marginalize_elines', False):
                mask[self._fit_eline_pixelmask] = 0

            # map unmasked wavelengths to the interval -1, 1
            # masked wavelengths may have x>1, x<-1
            x = self.wave_to_x(obs["wavelength"], mask)
            y = (obs['spectrum'] / spec)[mask] - 1.0

            if self.params.get('median_polynomial', 0) > 0:
                kernel_factor = self.params["median_polynomial"]
                knl = int((x.max() - x.min()) / order / kernel_factor)
                knl += int((knl % 2) == 0)
                y = medfilt(y, knl)
            yerr = (obs['unc'] / spec)[mask]
            yvar = yerr**2
            A = chebvander(x[mask], order)
            ATA = np.dot(A.T, A / yvar[:, None])
            reg = self.params.get('poly_regularization', 0.)
            if np.any(reg > 0):
                ATA += reg**2 * np.eye(order+1)
            ATAinv = np.linalg.inv(ATA)
            c = np.dot(ATAinv, np.dot(A.T, y / yvar))
            Afull = chebvander(x, order)
            poly = np.dot(Afull, c)
            self._poly_coeffs = c
        else:
            poly = np.zeros_like(self._outwave)

        return (1.0 + poly)


class SplineSpecModel(SpecModel):

    """This is a subclass of *SpecModel* that generates the multiplicative
    calibration vector at each model `predict` call as the maximum likelihood
    cubic spline describing the ratio between the observed and the model
    spectrum.
    """

    def _available_parameters(self):
        pars = [("spline_knot_wave", "vector of wavelengths for the location ot he spline knots"),
                ("spline_knot_spacing", "spacing between knots, in units of wavelength"),
                ("spline_knot_n", "number of interior knots between minimum and maximum unmasked wavelength")
                ]

        return pars

    def spec_calibration(self, theta=None, obs=None, spec=None, **kwargs):
        """Implements a spline calibration model.  This fits a cubic spline with
        determined knot locations to the ratio of the observed spectrum to the
        model spectrum.  If emission lines are being marginalized out, they are
        excluded from the least-squares fit.

        The knot locations must be specified as model parameters, either
        explicitly or via a number of knots or knot spacing (in angstroms)
        """
        if theta is not None:
            self.set_parameters(theta)

        splineopt = True
        if splineopt:
            mask, (wlo, whi) = self.obs_to_mask(obs)
            y = (obs['spectrum'] / spec)[mask] - 1.0
            yerr = (obs['unc'] / spec)[mask]  # HACK
            knots_x = self.make_knots(wlo, whi, as_x=True, **self.params)
            x = 2.0 * (obs["wavelength"] - wlo) / (whi - wlo) - 1.0
            tck = splrep(x[mask], y[mask], w=1/yerr[mask], k=3, task=-1, t=knots_x)
            self._spline_coeffs = tck
            spl = BSpline(*tck)
            spline = spl(x)
        else:
            spline = np.zeros_like(self._outwave)
        return (1.0 + spline)

    def make_knots(self, wlo, whi, as_x=True, **params):
        """
        """
        if "spline_knot_wave" in params:
            knots = np.squeeze(params["spline_knot_wave"])
        elif "spline_knot_spacing" in params:
            s = np.squeeze(params["spline_knot_spacing"])
            # we drop the start so knots are interior
            knots = np.arange(wlo, whi, s)[1:]
        elif "spline_knot_n" in params:
            n = np.squeeze(params["spline_knot_n"])
            # we need to drop the endpoints so knots are interior
            knots = np.linspace(wlo, whi, n)[1:-1]
        else:
            raise KeyError("No valid spline knot specification in self.params")

        if as_x:
            knots = 2.0 * (knots - wlo) / (whi - wlo) - 1.0

        return knots

    def obs_to_mask(self, obs):
        mask = obs.get('mask', np.ones_like(obs['wavelength'], dtype=bool)).copy()
        if self.params.get('marginalize_elines', False):
            mask[self._fit_eline_pixelmask] = 0
        w = obs["wavelength"]
        wrange = w[mask].min(), w[mask].max()
        return mask, wrange


class AGNSpecModel(SpecModel):

    def __init__(self, *args, **kwargs):

        super().__init__(*args, **kwargs)
        self.init_aline_info()

    def _available_parameters(self):
        pars = [("agn_elum",
                 "This float scales the predicted AGN nebular emission line"
                 "luminosities, in units of Lsun(Hbeta)/Mformed"),
                ("agn_eline_sigma",
                 "This float gives the velocity dispersion of the AGN emission"
                 "lines in km/s")
                ]

        return pars

    def init_aline_info(self):
        """AGN line spectrum. Based on data as reported in Richardson et al.
        2014 (Table 3, the 'a42' dataset) and normalized to Hbeta.

        index=59 is Hbeta
        """
        ainds = np.array([38, 40, 41, 43, 45, 50, 51, 52, 59,
                          61, 62, 64, 68, 69, 70, 72, 73, 74,
                          75, 76, 77, 78, 80])
        afluxes = np.array([2.96, 0.06, 0.1 , 1.  , 0.2 , 0.25, 0.48, 0.13, 1.,
                            2.87, 8.53, 0.07, 0.02, 0.1 , 0.33, 0.09, 0.79, 2.86,
                            2.13, 0.03, 0.77, 0.65, 0.19])
        self._aline_lum = np.zeros(len(self.emline_info))
        assert np.abs(self.emline_info["wave"][59] - 4863) < 2
        self._aline_lum[ainds] = afluxes

    def predict_spec(self, obs, **extras):
        """Generate a prediction for the observed spectrum.  This method assumes
        that the parameters have been set and that the following attributes are
        present and correct

          + ``_wave`` - The SPS restframe wavelength array
          + ``_zred`` - Redshift
          + ``_norm_spec`` - Observed frame spectral fluxes, in units of maggies
          + ``_eline_wave`` and ``_eline_lum`` - emission line parameters from the SPS model

        It generates the following attributes

          + ``_outwave`` - Wavelength grid (observed frame)
          + ``_speccal`` - Calibration vector
          + ``_sed`` - Intrinsic spectrum (before cilbration vector applied but including emission lines)

        And the following attributes are generated if nebular lines are added

          + ``_fix_eline_spec`` - emission line spectrum for fixed lines, intrinsic units
          + ``_fix_eline_spec`` - emission line spectrum for fitted lines, with
            spectroscopic calibration factor included.

        Numerous quantities related to the emission lines are also cached (see
        ``cache_eline_parameters()`` and ``fit_mle_elines()`` for details.)

        :param obs:
            An observation dictionary, containing the output wavelength array,
            the photometric filter lists, and the observed fluxes and
            uncertainties thereon.  Assumed to be the result of
            :py:meth:`utils.obsutils.rectify_obs`

        :param sigma_spec: (optional)
            The covariance matrix for the spectral noise. It is only used for
            emission line marginalization.

        :returns spec:
            The prediction for the observed frame spectral flux these
            parameters, at the wavelengths specified by ``obs['wavelength']``,
            including multiplication by the calibration vector.
            ndarray of shape ``(nwave,)`` in units of maggies.
        """
        # redshift wavelength
        obs_wave = self.observed_wave(self._wave, do_wavecal=False)
        self._outwave = obs.get('wavelength', obs_wave)
        if self._outwave is None:
            self._outwave = obs_wave

        # --- cache eline parameters ---
        nsigma = 5 * np.max(self.params.get("agn_eline_sigma", 100.0) / self.params.get("eline_sigma", 100))
        self.cache_eline_parameters(obs, nsigma=nsigma)

        # --- smooth and put on output wavelength grid ---
        smooth_spec = self.losvd_smoothing(obs_wave, self._norm_spec)
        smooth_spec = obs.instrumental_smoothing(obs_wave, smooth_spec,
                                                 libres=self._library_resolution)

        # --- add fixed lines ---
        assert self.params["nebemlineinspec"] == False, "must add agn and nebular lines within prospector"
        assert self.params.get("marginalize_elines", False) == False, "Cannot fit lines when AGN lines included"
        emask = self._fix_eline_pixelmask
        if emask.any():
            # Add SF lines
            inds = self._fix_eline & self._valid_eline
            espec = self.predict_eline_spec(line_indices=inds,
                                            wave=self._outwave[emask])
            self._fix_eline_spec = espec
            smooth_spec[emask] += self._fix_eline_spec.sum(axis=1)

            # Add agn lines
            aspec = self.predict_aline_spec(line_indices=inds,
                                            wave=self._outwave[emask])
            self._agn_eline_spec = aspec
            smooth_spec[emask] += self._agn_eline_spec

        # --- calibration ---
        self._speccal = self.spec_calibration(obs=obs, spec=smooth_spec, **extras)
        calibrated_spec = smooth_spec * self._speccal

        # --- cache intrinsic spectrum ---
        self._sed = calibrated_spec / self._speccal

        return calibrated_spec

    def predict_lines(self, obs, **extras):
        """Generate a prediction for the observed nebular line fluxes, including
        AGN.

        :param obs:
            A ``data.observation.Lines()`` instance, with the attributes
            + ``"wavelength"`` - the observed frame wavelength of the lines.
            + ``"line_ind"`` - a set of indices identifying the observed lines in
            the fsps line array

        :returns elum:
            The prediction for the observed frame nebular + AGN emission line
            flux these parameters, at the wavelengths specified by
            ``obs['wavelength']``, ndarray of shape ``(nwave,)`` in units of
            erg/s/cm^2.
        """
        sflums = super().predict_lines(obs, **extras)
        anorm = self.params.get('agn_elum', 1.0) * self.line_norm
        alums = self._aline_lum[self._predicted_line_inds] * anorm

        elums = sflums + alums

        return elums

    def predict_phot(self, filters):
        """Generate a prediction for the observed photometry.  This method assumes
        that the parameters have been set and that the following attributes are
        present and correct:
          + ``_wave`` - The SPS restframe wavelength array
          + ``_zred`` - Redshift
          + ``_norm_spec`` - Observed frame spectral fluxes, in units of maggies.
          + ``_ewave_obs`` and ``_eline_lum`` - emission line parameters from
            the SPS model

        :param filters:
            Instance of :py:class:`sedpy.observate.FilterSet` or list of
            :py:class:`sedpy.observate.Filter` objects. If there is no
            photometry, ``None`` should be supplied.

        :returns phot:
            Observed frame photometry of the model SED through the given filters.
            ndarray of shape ``(len(filters),)``, in units of maggies.
            If ``filters`` is None, this returns 0.0
        """
        if filters is None:
            return 0.0

        # generate photometry w/o emission lines
        obs_wave = self.observed_wave(self._wave, do_wavecal=False)
        flambda = self._norm_spec * lightspeed / obs_wave**2 * (3631*jansky_cgs)
        phot = 10**(-0.4 * np.atleast_1d(getSED(obs_wave, flambda, filters)))
        # TODO: below is faster for sedpy > 0.2.0
        #phot = np.atleast_1d(getSED(obs_wave, flambda, filters, linear_flux=True))

        # generate emission-line photometry
        if (self._want_lines & self._need_lines):
            phot += self.nebline_photometry(filters)
            # Add agn lines to photometry
            # this could use _use_line
            anorm = self.params.get('agn_elum', 1.0) * self.flux_norm() / (1 + self._zred) * (3631*jansky_cgs)
            alums = self._aline_lum * anorm
            alams = self._ewave_obs
            phot += self.nebline_photometry(filters, alams, alums)

        return phot

    def predict_aline_spec(self, line_indices, wave):
        # HACK to change the AGN line widths.
        orig = self._eline_sigma_kms
        nline = self._ewave_obs.shape[0]
        self._eline_sigma_kms = np.atleast_1d(self.params.get('agn_eline_sigma', 100.0))
        self._eline_sigma_kms = (self._eline_sigma_kms[None] * np.ones(nline)).squeeze()
        #self._eline_sigma_kms *= np.ones(self._ewave_obs.shape[0])
        gaussians = self.get_eline_gaussians(lineidx=line_indices, wave=wave)
        self._eline_sigma_kms = orig

        anorm = self.params.get('agn_elum', 1.0) * self.flux_norm() / (1 + self._zred)
        alums = self._aline_lum[line_indices] * anorm
        aline_spec = (alums * gaussians).sum(axis=1)
        return aline_spec


class PolyFitModel(SpecModel):

    """This is a subclass of :py:class:`SpecModel` that generates the
    multiplicative calibration vector as a Chebyshev polynomial described by the
    ``'poly_coeffs'`` parameter of the model, which may be free (fittable)
    """

    def spec_calibration(self, theta=None, obs=None, **kwargs):
        """Implements a Chebyshev polynomial calibration model.  This only
        occurs if ``"poly_coeffs"`` is present in the :py:attr:`params`
        dictionary, otherwise the value of ``params["spec_norm"]`` is returned.

        :param theta: (optional)
            If given, set :py:attr:`params` using this vector before
            calculating the calibration polynomial. ndarray of shape
            ``(ndim,)``

        :param obs:
            A dictionary of observational data, must contain the key
            ``"wavelength"``

        :returns cal:
           If ``params["cal_type"]`` is ``"poly"``, a polynomial given by
           :math:`\times (\Sum_{m=0}^M```'poly_coeffs'[m]``:math:` \times T_n(x))`.
        """
        if theta is not None:
            self.set_parameters(theta)

        if ('poly_coeffs' in self.params):
            mask = obs.get('mask', slice(None))
            # map unmasked wavelengths to the interval -1, 1
            # masked wavelengths may have x>1, x<-1
            x = self.wave_to_x(obs["wavelength"], mask)
            # get coefficients.
            c = self.params['poly_coeffs']
            poly = chebval(x, c)
            return poly
        else:
            return 1.0


class HyperSpecModel(ProspectorHyperParams, SpecModel):
    pass

class HyperPolySpecModel(ProspectorHyperParams, PolySpecModel):
    pass



def ln_mvn(x, mean=None, cov=None):
    """Calculates the natural logarithm of the multivariate normal PDF
    evaluated at `x`

    :param x:
        locations where samples are desired.

    :param mean:
        Center(s) of the gaussians.

    :param cov:
        Covariances of the gaussians.
    """
    ndim = mean.shape[-1]
    dev = x - mean
    log_2pi = np.log(2 * np.pi)
    sign, log_det = np.linalg.slogdet(cov)
    exp = np.dot(dev.T, np.dot(np.linalg.pinv(cov, rcond=1e-12), dev))

    return -0.5 * (ndim * log_2pi + log_det + exp)


def gauss(x, mu, A, sigma):
    """Sample multiple gaussians at positions x.

    :param x:
        locations where samples are desired.

    :param mu:
        Center(s) of the gaussians.

    :param A:
        Amplitude(s) of the gaussians, defined in terms of total area.

    :param sigma:
        Dispersion(s) of the gaussians, un units of x.

    :returns val:
        The values of the sum of gaussians at x.
    """
    mu, A, sigma = np.atleast_2d(mu), np.atleast_2d(A), np.atleast_2d(sigma)
    val = A / (sigma * np.sqrt(np.pi * 2)) * np.exp(-(x[:, None] - mu)**2 / (2 * sigma**2))
    return val.sum(axis=-1)


# TODO: Move the below to a separate IGM module


def H(a, x):
    """Voigt Profile Approximation from T. Tepper-Garcia (2006, 2007).
    Valid to a fractional error of ~ 1e-7 * (N_h/10^22) for Lyman-alpha (a~1e-4)"""
    P = x**2
    H0 = np.exp(-x**2)
    Q = 1.5/x**2
    return H0 - a/np.sqrt(np.pi)/P * (H0*H0*(4.*P*P + 7.*P + 4. + Q) - Q - 1)


def voigt_profile(wave_rest, N, bkms=40, l0=1215.6696, f=4.16e-1, gamma=6.265e8):
    """
    Calculate the optical depth Voigt profile.
    Default values of the atomic constants f, l0, and gamma are for Lyman-alpha.
    Following Krogager 2018

    Parameters
    ----------
    wave_rest : array_like, shape (N)
        Restframe wavelength grid in Angstroms at which to evaluate the optical depth.

    l0 : float
        Rest frame transition wavelength in Angstroms.

    f : float
        Oscillator strength.

    N : float
        Column density in units of cm^-2.

    bkms : float
        Velocity width of the Voigt profile in km/s.

    gamma : float
        Radiation damping constant, or Einstein constant (A_ul)

    Returns
    -------
    tau : array_like, shape (N)
        Optical depth array evaluated at the input grid wavelengths `l`.
    """
    # Units & constants
    c = 2.99792e10        # cm/s
    const = 0.0149736082  # sqrt(pi) * e**2/(c * m_e) (cgs)
    l0_cm = (l0*1.e-8)
    b = bkms * 1e5

    # Calculate Profile
    C_a = const * f * l0_cm / b
    a = l0_cm * gamma / (4.*np.pi*b)

    x = (c / b) * (1. - l0 / wave_rest)
    tau = np.float64(C_a) * N * H(a, x)

    return tau


def Voigt(x, alpha, gamma):
    """
    Return the Voigt line shape at x with Lorentzian component HWHM gamma
    and Gaussian component HWHM alpha.

    """
    from scipy.special import wofz
    sigma = alpha / np.sqrt(2 * np.log(2))

    return np.real(wofz((x + 1j*gamma)/sigma/np.sqrt(2))) / sigma\
                                                           /np.sqrt(2*np.pi)


def tau_damping(wave_rest, zred, x_HI, zmin=5, cosmo=cosmo, Y=0.25, l0=1215.6696):
    """Compute the optical depth redward of restframe Ly-alpha due to the IGM
    damping wing.  Fiollows Mirald-Escude 1998 and Totani 2006 in assuming a
    uniform IGM below the object redshift.

    Parameters
    ----------
    wave_rest : array_like, shape (N)
        Restframe wavelength grid in Angstroms at which to evaluate the optical depth.

    zred : float
        The object redshift.  We also assume this is the maximum redshift of the
        IGM integral

    x_HI : float
        The neutral fraction of the IGM.  Can be greater than 1 to approximate
        local overdensity.

    zmin : float
        The minimum redshift for the uniform IGM integral

    cosmo : astropy.cosmology.Cosmology() instance
        The cosmology to use for the calculation

    Y : float
        The helium fraction of the universe

    l0 : float
        Rest frame transition wavelength in Angstroms.

    Returns
    -------
    tau_damping : array_like, shape (N)
        The optical depth due to the damping wing.  Will be zero blueward of l0.

    """
    R_alpha = 2.02e-8

    wave_obs = wave_rest * (1 + zred)
    zobs = wave_obs / l0 - 1
    red = (zobs - zred) / (1+zobs) > (100 * R_alpha)

    tau_damp = np.zeros_like(wave_rest)
    xx = Ix((1 + zred) / (1 + zobs[red])) - Ix((1 + zmin) / (1 + zobs[red]))

    tau = R_alpha/np.pi * x_HI * tau_gp(cosmo, zred, Y=Y)
    tau = tau * ((1 + zobs[red]) / (1 + zred))**(3/2) * xx
    tau_damp[red] = tau
    return tau_damp


def tau_gp(cosmo, zred, Y=0.25):
    # totani 2006
    # with scaling by omega_baryon * (1-Y) * h / sqrt(Omega_m)
    #factor = 3.88e5
    #scale = ((1-Y)/0.75) * (cosmo.Ob0/0.044) * (cosmo.Om0/0.27)**(-1/2) * (cosmo.h/0.71)

    # Also Miralda-Escude substituting 1/sqrt(Omega_m) = Ho/Hz * (1+z)^(3/2))
    factor = 2.6e5
    scale = (1-Y) * cosmo.h * cosmo.Om0**(-0.5) * (cosmo.Ob0/0.03)

    # Hertz 2024 relies on Becker 01/wikipedia and is not the same (missing 1-Y ?)
    # factor = 1.8
    # scale = cosmo.h * cosmo.Om0**(-0.5) * (cosmo.Ob0/0.02)

    tau_gp = factor * scale * ((1 + zred) / 7)**(3/2)
    return tau_gp


def Ix(x):
    v = x**(9/2)/(1-x) + 9/7 * x**(3.5) + 9/5*x**(2.5) + 3*x**(1.5) + 9 * x**(0.5)
    v -= 9/2 * np.log((1+x**0.5) / (1-x**0.5))
    return v<|MERGE_RESOLUTION|>--- conflicted
+++ resolved
@@ -21,17 +21,11 @@
 from ..sources.constants import cosmo, lightspeed, ckms, jansky_cgs
 
 
-<<<<<<< HEAD
-__all__ = ["SpecModel", "PolySpecModel", "SplineSpecModel",
-           "LineSpecModel", "AGNSpecModel",
-           "SedModel", "PolySedModel", "PolyFitModel",
-           "HyperSpecModel", "HyperPolySpecModel"]
-=======
 __all__ = ["SpecModel",
            "PolySpecModel", "SplineSpecModel",
+           "HyperSpecModel", "HyperPolySpecModel",
            "AGNSpecModel",
            "PolyFitModel"]
->>>>>>> b055d6f9
 
 
 class SpecModel(ProspectorParams):
@@ -211,7 +205,6 @@
             inst_spec[emask] += self._fit_eline_spec.sum(axis=1)
 
         return inst_spec
-
 
     def predict_spec(self, obs, **extras):
         """Generate a prediction for the observed spectrum.  This method assumes
@@ -444,7 +437,7 @@
 
     @property
     def _want_lines(self):
-        return bool(self.params.get('add_neb_emission', False))
+        return bool(np.all(self.params.get('add_neb_emission', False)))
 
     def nebline_photometry(self, filterset, elams=None, elums=None):
         """Compute the emission line contribution to photometry.  This requires
@@ -571,8 +564,8 @@
         lines that should be fixed based on the content of `params["elines_to_fix"]`
         and `params["elines_to_fit"]`
 
-        This can probably be cached just once unless you want to change between
-        separate fits.
+        This can probably be cached just once at instantiation unless you want
+        to change between separate likelihood calls.
         """
 
         all_lines = self.emline_info['name']
@@ -627,8 +620,8 @@
         """
         # ensure we have no emission lines in spectrum
         # and we definitely want them.
-        assert bool(self.params['nebemlineinspec']) is False
-        assert bool(self.params['add_neb_emission']) is True
+        assert self._need_lines
+        assert self._want_lines
 
         # generate Gaussians on appropriate wavelength grid
         idx = self._elines_to_fit
@@ -1002,6 +995,9 @@
 
 class AGNSpecModel(SpecModel):
 
+    # TODO: simplify this to use SpecModel methods
+    # main difference is nsigma based on agn_eline_sigma
+
     def __init__(self, *args, **kwargs):
 
         super().__init__(*args, **kwargs)
@@ -1091,8 +1087,9 @@
                                                  libres=self._library_resolution)
 
         # --- add fixed lines ---
-        assert self.params["nebemlineinspec"] == False, "must add agn and nebular lines within prospector"
-        assert self.params.get("marginalize_elines", False) == False, "Cannot fit lines when AGN lines included"
+        assert self._need_lines, "must add agn and nebular lines within prospector"
+        assert not np.any(self.params.get("marginalize_elines", False)), "Cannot fit lines when AGN lines included"
+
         emask = self._fix_eline_pixelmask
         if emask.any():
             # Add SF lines
